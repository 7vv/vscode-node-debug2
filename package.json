--- conflicted
+++ resolved
@@ -41,12 +41,7 @@
   },
   "main": "./out/src/extension",
   "activationEvents": [
-<<<<<<< HEAD
-    "onCommand:extension.node-debug2.provideInitialConfigurations",
     "onCommand:extension.node-debug2.addFrameToSkipFiles"
-=======
-    "onCommand:extension.pickNodeProcess"
->>>>>>> 2a210106
   ],
   "scripts": {
     "postinstall": "node ./node_modules/vscode/bin/install",
